--- conflicted
+++ resolved
@@ -11,18 +11,14 @@
 from datetime import datetime
 
 # --- Hyperparameters ---
-num_nodes = 10
+num_nodes = 50
 max_byzantine_nodes = 2
 learning_rate = 0.01
 batch_size = 64
-<<<<<<< HEAD
-num_epochs = 20
-=======
-num_epochs = 400
->>>>>>> 41f41a80
+num_epochs = 10
 trim_parameter = 2  # For BRIDGE-T and BRIDGE-B
 connectivity = 0.8
-seed = 42  # For reproducibility
+seed = 24  # For reproducibility
 
 # --- Set random seeds for reproducibility ---
 random.seed(seed)
@@ -119,7 +115,7 @@
 
     adj_matrix = nx.to_numpy_array(graph)
     np.fill_diagonal(adj_matrix, 1)  # Include self-loops
-    return adj_matrix, graph
+    return adj_matrix, graph  # Return the graph as well
 
 
 def select_byzantine_nodes(num_nodes, max_byzantine):
@@ -128,11 +124,16 @@
     return byzantine_indices
 
 
-# --- Screening functions ---
 def trimmed_mean_screen(params_list, trim_param):
     """BRIDGE-T: Coordinate-wise trimmed mean"""
     num_params = len(params_list[0])
     aggregated_params = []
+
+    # Check if we have enough parameters for proper trimming
+    if len(params_list) <= 2 * trim_param:
+        print(f"WARNING: Not enough nodes for proper trimming. Need more than {2 * trim_param} nodes, but only have {len(params_list)}.")
+        print("Cannot proceed with trimmed mean aggregation.")
+        raise ValueError("Insufficient nodes for trimmed mean operation")
 
     for param_idx in range(num_params):
         # Get original shape for reshaping later
@@ -148,11 +149,7 @@
         sorted_values, _ = torch.sort(param_values, dim=0)
 
         # Get trimmed values
-        if len(params_list) > 2 * trim_param:  # Ensure we have enough values after trimming
-            trimmed_values = sorted_values[trim_param:len(params_list) - trim_param]
-        else:
-            # If not enough values, use middle value
-            trimmed_values = sorted_values[len(params_list) // 2].unsqueeze(0)
+        trimmed_values = sorted_values[trim_param:len(params_list) - trim_param]
 
         # Calculate mean
         aggregated_param = torch.mean(trimmed_values, dim=0)
@@ -161,6 +158,7 @@
         aggregated_params.append(aggregated_param.reshape(original_shape))
 
     return aggregated_params
+
 
 
 def median_screen(params_list):
@@ -193,8 +191,9 @@
 
     # If the condition for Krum is not met, return the first parameter set
     if num_to_select <= 0:
-        return params_list[0]
-
+        print(f"WARNING: Not enough nodes for proper trimming. Need more than {num_byzantine + 2} nodes, but only have {num_neighbors}.")
+        print("Cannot proceed with Krum aggregation.")
+        raise ValueError("Insufficient nodes for Krum mean operation")
     # Calculate pairwise Euclidean distances between parameter sets
     distances = torch.zeros((num_neighbors, num_neighbors), device=device)
     for i in range(num_neighbors):
@@ -224,9 +223,11 @@
 
 def krum_trimmed_mean_screen(params_list, trim_param, num_byzantine):
     """BRIDGE-B: Krum followed by Trimmed Mean"""
-    if len(params_list) <= trim_param * 2 + 1:
-        # Not enough parameters for proper trimming, use Krum only
-        return krum_screen(params_list, num_byzantine)
+    num_neighbors = len(params_list)
+    if num_neighbors <= 3*num_byzantine + 2 and num_neighbors <= 4*num_byzantine:
+        print(f"WARNING: Not enough nodes for proper trimming. Need more than max({3*num_byzantine + 2}, {4*num_byzantine}) nodes, but only have {num_neighbors}.")
+        print("Cannot proceed with Krum aggregation.")
+        raise ValueError("Insufficient nodes for Krum trimmed operation")
 
     # First, select a parameter set using Krum
     krum_selected_params = krum_screen(params_list, num_byzantine)
@@ -270,7 +271,7 @@
 
 # --- Training and evaluation functions ---
 def train_epoch(models, trainloaders, adj_matrix, byzantine_indices, criterion, current_lr, variants,
-                attack_type="random"):
+                attack_type="sign_flipping"):
     epoch_losses = {variant: [[] for _ in range(num_nodes)] for variant in variants}
 
     # Determine maximum number of batches
@@ -399,11 +400,7 @@
 
 
 # --- Visualization functions ---
-def plot_results(all_epoch_losses, all_epoch_accuracies, adj_matrix, graph, byzantine_indices, variants):
-    timestamp = datetime.now().strftime("%Y%m%d-%H%M%S")
-    result_dir = f"results_{timestamp}"
-    os.makedirs(result_dir, exist_ok=True)
-
+def plot_results(all_epoch_losses, all_epoch_accuracies, byzantine_indices, variants, result_dir):
     # Create figure for accuracy and loss plots
     plt.figure(figsize=(18, 12))
 
@@ -446,7 +443,14 @@
 
     plt.tight_layout()
     plt.savefig(f"{result_dir}/accuracy_loss_comparison.png", dpi=300)
-
+    
+    # Plot the network topology
+    # plot_adjacency_matrix(adj_matrix, graph, byzantine_indices, result_dir)
+    
+    print(f"Results saved to {result_dir}")
+
+
+def plot_adjacency_matrix(adj_matrix, graph, byzantine_indices, result_dir):
     # Create a separate figure for network topology
     plt.figure(figsize=(8, 8))
     pos = nx.spring_layout(graph, seed=seed)
@@ -466,14 +470,13 @@
     plt.axis('off')
     plt.savefig(f"{result_dir}/network_topology.png", dpi=300)
 
-    # Show all figures
-    plt.show()
-
-    print(f"Results saved to {result_dir}")
 
 # --- Main function ---
 def main():
     print("Starting Byzantine-resilient federated learning experiment...")
+    timestamp = datetime.now().strftime("%Y%m%d-%H%M%S")
+    result_dir = f"results_{timestamp}"
+    os.makedirs(result_dir, exist_ok=True)
 
     # Set up variants
     variants = ["BRIDGE-T", "BRIDGE-M", "BRIDGE-K", "BRIDGE-B"]
@@ -483,12 +486,13 @@
     print("Data loaded successfully")
 
     # Create network topology
-    adj_matrix, graph = create_adjacency_matrix(num_nodes, connectivity, seed)
+    adj_matrix, graph = create_adjacency_matrix(num_nodes, connectivity, seed)  # Get graph as well
     print("Network topology created")
     print(f"Adjacency Matrix:\n{adj_matrix}")
 
     # Select Byzantine nodes
     byzantine_indices = select_byzantine_nodes(num_nodes, max_byzantine_nodes)
+    plot_adjacency_matrix(adj_matrix, graph, byzantine_indices, result_dir)
 
     # Initialize models for each variant and node
     models = {variant: [SimpleCNN().to(device) for _ in range(num_nodes)] for variant in variants}
@@ -523,21 +527,21 @@
 
             # Record accuracies
             for variant in variants:
-                for node_idx in range(num_nodes):
-                    if node_idx not in byzantine_indices:
-                        all_epoch_accuracies[variant][node_idx].append(
-                            accuracies[variant][node_idx - len(byzantine_indices)])
+                for node_idx, acc in enumerate(accuracies[variant]):
+                    # Only record for non-Byzantine nodes and match the index
+                    if node_idx < len(accuracies[variant]):
+                        all_epoch_accuracies[variant][node_idx].append(acc)
 
             # Print current progress
             for variant in variants:
-                honest_accuracies = [acc for i, acc in enumerate(accuracies[variant])]
+                honest_accuracies = accuracies[variant]
                 mean_acc = np.mean(honest_accuracies)
                 print(f"  {variant}: Mean accuracy = {mean_acc:.2f}%")
 
     print("Training completed")
 
     # Plot and save results
-    plot_results(all_epoch_losses, all_epoch_accuracies, adj_matrix, graph, byzantine_indices, variants)
+    plot_results(all_epoch_losses, all_epoch_accuracies, byzantine_indices, variants, result_dir=result_dir)
 
 
 if __name__ == "__main__":
